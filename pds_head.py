--- conflicted
+++ resolved
@@ -59,17 +59,10 @@
     feature_extractor = mb.create_model_feat(inputs=19, feat_dim=9, hiddens=[18])
 
     # load weights to continue training
-<<<<<<< HEAD
-    feature_extractor.load_weights(
-        '/home1/jmoukpe2016/keras-functional-api/model_weights_2023-10-04_08-58-16.h5')
-    print(
-        'weights /home1/jmoukpe2016/keras-functional-api/model_weights_2023-10-04_08-58-16.h5 loaded successfully!')
-=======
     # feature_extractor.load_weights(
     #     './9-28--29-2023/model_weights_2023-09-29_19-44-41.h5')
     # print(
     #     'weights /home1/jmoukpe2016/keras-functional-api/9-28--29-2023/model_weights_2023-09-29_19-44-41.h5 loaded successfully!')
->>>>>>> 21b9f021
 
     # add the regression head with dense weighting
     regressor = mb.add_regression_head_with_proj(feature_extractor, freeze_features=True)
